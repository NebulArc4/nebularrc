'use client'

import { useState } from 'react'
import { useRouter } from 'next/navigation'
import { supabaseBrowser } from '@/lib/supabase-browser'

export default function AuthForm() {
  const [email, setEmail] = useState('')
  const [password, setPassword] = useState('')
  const [isSignUp, setIsSignUp] = useState(true)
  const [message, setMessage] = useState('')
  const [loading, setLoading] = useState(false)
  const router = useRouter()

  const handleSubmit = async (e: React.FormEvent) => {
    e.preventDefault()
    setMessage('')
    setLoading(true)
    
    if (!email || !password) {
      setMessage('Email and password are required.')
      setLoading(false)
      return
    }

    try {
      const {
        data: authData,
<<<<<<< HEAD
      } = isLogin
        ? await supabaseBrowser.auth.signInWithPassword({ email, password })
        : await supabaseBrowser.auth.signUp({ email, password })
=======
        error: authError,
      } = isSignUp
        ? await supabaseBrowser.auth.signUp({ email, password })
        : await supabaseBrowser.auth.signInWithPassword({ email, password })
>>>>>>> 9d7269da

      if (authData.user) {
        // Check if user has a profile
        const { data: profile } = await supabaseBrowser
          .from('profiles')
          .select('id')
          .eq('id', authData.user.id)
          .single()

        if (profile) {
          // User has profile, redirect to dashboard
          router.push('/dashboard')
        } else {
          // User needs to complete onboarding
          router.push('/onboarding')
        }
      }
    } catch {
      setLoading(false)
      setMessage('An error occurred. Please try again.')
    }
  }

  return (
    <div className="min-h-screen bg-gradient-to-br from-gray-50 to-gray-100 dark:from-[#0a0a0a] dark:via-[#1a1a1a] dark:to-[#0a0a0a] flex items-center justify-center p-4">
      <div className="max-w-md mx-auto bg-gray-50/90 dark:bg-gray-900/90 backdrop-blur-xl text-gray-900 dark:text-white p-8 rounded-xl shadow-2xl border border-gray-200 dark:border-gray-800">
        <div className="text-center mb-8">
          <h1 className="text-3xl font-bold text-gray-900 dark:text-white mb-2">
            {isSignUp ? 'Create Account' : 'Welcome Back'}
          </h1>
          <p className="text-gray-600 dark:text-gray-300">
            {isSignUp ? 'Join NebulArc to start building AI agents' : 'Sign in to your NebulArc workspace'}
          </p>
        </div>

        <form onSubmit={handleSubmit} className="space-y-6">
          <div>
            <label className="block text-sm font-medium text-gray-700 dark:text-gray-300 mb-2">
              Email
            </label>
            <input
              type="email"
              value={email}
              onChange={(e) => setEmail(e.target.value)}
              className="w-full px-4 py-2 rounded-md bg-gray-100 dark:bg-gray-800 border border-gray-300 dark:border-gray-600 text-gray-900 dark:text-white placeholder-gray-500 dark:placeholder-gray-400 focus:outline-none focus:ring-2 focus:ring-indigo-500 focus:bg-gray-100 dark:focus:bg-gray-800"
              placeholder="Enter your email"
              required
            />
          </div>

          <div>
            <label className="block text-sm font-medium text-gray-700 dark:text-gray-300 mb-2">
              Password
            </label>
            <input
              type="password"
              value={password}
              onChange={(e) => setPassword(e.target.value)}
              className="w-full px-4 py-2 rounded-md bg-gray-100 dark:bg-gray-800 border border-gray-300 dark:border-gray-600 text-gray-900 dark:text-white placeholder-gray-500 dark:placeholder-gray-400 focus:outline-none focus:ring-2 focus:ring-indigo-500 focus:bg-gray-100 dark:focus:bg-gray-800"
              placeholder="Enter your password"
              required
            />
          </div>

          <button
            type="submit"
            disabled={loading}
            className="w-full bg-gradient-to-r from-indigo-600 to-purple-600 hover:from-indigo-700 hover:to-purple-700 text-white font-semibold py-3 px-6 rounded-xl text-lg transition-all duration-200 disabled:opacity-50 disabled:cursor-not-allowed"
          >
            {loading ? 'Processing...' : (isSignUp ? 'Create Account' : 'Sign In')}
          </button>

          {message && (
            <div className="text-red-600 dark:text-red-400 bg-red-50 dark:bg-red-900/20 rounded-lg px-4 py-2 text-sm">
              {message}
            </div>
          )}
        </form>

        <div className="mt-6 text-center">
          <button
            onClick={() => setIsSignUp(!isSignUp)}
            className="text-indigo-600 dark:text-indigo-400 hover:text-indigo-800 dark:hover:text-indigo-300 text-sm font-medium transition-colors"
          >
            {isSignUp ? 'Already have an account? Sign in' : "Don't have an account? Sign up"}
          </button>
        </div>
      </div>
    </div>
  )
}
<|MERGE_RESOLUTION|>--- conflicted
+++ resolved
@@ -1,128 +1,119 @@
 'use client'
 
 import { useState } from 'react'
+import { supabase } from '@/lib/supabase-browser'
 import { useRouter } from 'next/navigation'
-import { supabaseBrowser } from '@/lib/supabase-browser'
 
 export default function AuthForm() {
   const [email, setEmail] = useState('')
   const [password, setPassword] = useState('')
-  const [isSignUp, setIsSignUp] = useState(true)
+  const [isSignUp, setIsSignUp] = useState(false)
+  const [loading, setLoading] = useState(false)
   const [message, setMessage] = useState('')
-  const [loading, setLoading] = useState(false)
   const router = useRouter()
 
   const handleSubmit = async (e: React.FormEvent) => {
     e.preventDefault()
+    setLoading(true)
     setMessage('')
-    setLoading(true)
-    
-    if (!email || !password) {
-      setMessage('Email and password are required.')
-      setLoading(false)
-      return
-    }
 
     try {
-      const {
-        data: authData,
-<<<<<<< HEAD
-      } = isLogin
-        ? await supabaseBrowser.auth.signInWithPassword({ email, password })
-        : await supabaseBrowser.auth.signUp({ email, password })
-=======
-        error: authError,
-      } = isSignUp
-        ? await supabaseBrowser.auth.signUp({ email, password })
-        : await supabaseBrowser.auth.signInWithPassword({ email, password })
->>>>>>> 9d7269da
-
-      if (authData.user) {
-        // Check if user has a profile
-        const { data: profile } = await supabaseBrowser
-          .from('profiles')
-          .select('id')
-          .eq('id', authData.user.id)
-          .single()
-
-        if (profile) {
-          // User has profile, redirect to dashboard
+      if (isSignUp) {
+        const { error } = await supabase.auth.signUp({
+          email,
+          password,
+        })
+        if (error) throw error
+        setMessage('Check your email for the confirmation link!')
+      } else {
+        const { error } = await supabase.auth.signInWithPassword({
+          email,
+          password,
+        })
+        if (error) throw error
           router.push('/dashboard')
-        } else {
-          // User needs to complete onboarding
-          router.push('/onboarding')
-        }
       }
-    } catch {
+    } catch (error: unknown) {
+      setMessage(error instanceof Error ? error.message : 'An error occurred')
+    } finally {
       setLoading(false)
-      setMessage('An error occurred. Please try again.')
     }
   }
 
   return (
-    <div className="min-h-screen bg-gradient-to-br from-gray-50 to-gray-100 dark:from-[#0a0a0a] dark:via-[#1a1a1a] dark:to-[#0a0a0a] flex items-center justify-center p-4">
-      <div className="max-w-md mx-auto bg-gray-50/90 dark:bg-gray-900/90 backdrop-blur-xl text-gray-900 dark:text-white p-8 rounded-xl shadow-2xl border border-gray-200 dark:border-gray-800">
-        <div className="text-center mb-8">
-          <h1 className="text-3xl font-bold text-gray-900 dark:text-white mb-2">
-            {isSignUp ? 'Create Account' : 'Welcome Back'}
-          </h1>
-          <p className="text-gray-600 dark:text-gray-300">
-            {isSignUp ? 'Join NebulArc to start building AI agents' : 'Sign in to your NebulArc workspace'}
-          </p>
+    <div className="min-h-screen bg-white dark:bg-[#0a0a0a] flex items-center justify-center py-12 px-4 sm:px-6 lg:px-8">
+      <div className="max-w-md w-full space-y-8">
+        <div>
+          <h2 className="mt-6 text-center text-3xl font-extrabold text-gray-900 dark:text-white">
+            {isSignUp ? 'Create your account' : 'Sign in to your account'}
+          </h2>
         </div>
-
-        <form onSubmit={handleSubmit} className="space-y-6">
+        <form className="mt-8 space-y-6" onSubmit={handleSubmit}>
+          <div className="rounded-md shadow-sm -space-y-px">
           <div>
-            <label className="block text-sm font-medium text-gray-700 dark:text-gray-300 mb-2">
-              Email
+              <label htmlFor="email-address" className="sr-only">
+                Email address
             </label>
             <input
+                id="email-address"
+                name="email"
               type="email"
+                autoComplete="email"
+                required
+                className="appearance-none rounded-none relative block w-full px-3 py-2 border border-gray-300 dark:border-gray-600 placeholder-gray-500 dark:placeholder-gray-400 text-gray-900 dark:text-white rounded-t-md focus:outline-none focus:ring-indigo-500 focus:border-indigo-500 dark:focus:ring-blue-500 dark:focus:border-blue-500 focus:z-10 sm:text-sm bg-white dark:bg-[#1a1a1a]"
+                placeholder="Email address"
               value={email}
               onChange={(e) => setEmail(e.target.value)}
-              className="w-full px-4 py-2 rounded-md bg-gray-100 dark:bg-gray-800 border border-gray-300 dark:border-gray-600 text-gray-900 dark:text-white placeholder-gray-500 dark:placeholder-gray-400 focus:outline-none focus:ring-2 focus:ring-indigo-500 focus:bg-gray-100 dark:focus:bg-gray-800"
-              placeholder="Enter your email"
-              required
             />
           </div>
-
           <div>
-            <label className="block text-sm font-medium text-gray-700 dark:text-gray-300 mb-2">
+              <label htmlFor="password" className="sr-only">
               Password
             </label>
             <input
+                id="password"
+                name="password"
               type="password"
+                autoComplete="current-password"
+                required
+                className="appearance-none rounded-none relative block w-full px-3 py-2 border border-gray-300 dark:border-gray-600 placeholder-gray-500 dark:placeholder-gray-400 text-gray-900 dark:text-white rounded-b-md focus:outline-none focus:ring-indigo-500 focus:border-indigo-500 dark:focus:ring-blue-500 dark:focus:border-blue-500 focus:z-10 sm:text-sm bg-white dark:bg-[#1a1a1a]"
+                placeholder="Password"
               value={password}
               onChange={(e) => setPassword(e.target.value)}
-              className="w-full px-4 py-2 rounded-md bg-gray-100 dark:bg-gray-800 border border-gray-300 dark:border-gray-600 text-gray-900 dark:text-white placeholder-gray-500 dark:placeholder-gray-400 focus:outline-none focus:ring-2 focus:ring-indigo-500 focus:bg-gray-100 dark:focus:bg-gray-800"
-              placeholder="Enter your password"
-              required
             />
+            </div>
           </div>
 
-          <button
-            type="submit"
-            disabled={loading}
-            className="w-full bg-gradient-to-r from-indigo-600 to-purple-600 hover:from-indigo-700 hover:to-purple-700 text-white font-semibold py-3 px-6 rounded-xl text-lg transition-all duration-200 disabled:opacity-50 disabled:cursor-not-allowed"
-          >
-            {loading ? 'Processing...' : (isSignUp ? 'Create Account' : 'Sign In')}
-          </button>
-
           {message && (
-            <div className="text-red-600 dark:text-red-400 bg-red-50 dark:bg-red-900/20 rounded-lg px-4 py-2 text-sm">
+            <div className={`text-sm text-center ${
+              message.includes('Check your email') 
+                ? 'text-green-600 dark:text-green-400' 
+                : 'text-red-600 dark:text-red-400'
+            }`}>
               {message}
             </div>
           )}
-        </form>
 
-        <div className="mt-6 text-center">
+          <div>
+            <button
+              type="submit"
+              disabled={loading}
+              className="group relative w-full flex justify-center py-2 px-4 border border-transparent text-sm font-medium rounded-md text-white bg-indigo-600 dark:bg-blue-600 hover:bg-indigo-700 dark:hover:bg-blue-700 focus:outline-none focus:ring-2 focus:ring-offset-2 focus:ring-indigo-500 dark:focus:ring-blue-500 disabled:opacity-50 disabled:cursor-not-allowed"
+            >
+              {loading ? 'Processing...' : (isSignUp ? 'Sign up' : 'Sign in')}
+            </button>
+          </div>
+
+          <div className="text-center">
           <button
+              type="button"
             onClick={() => setIsSignUp(!isSignUp)}
-            className="text-indigo-600 dark:text-indigo-400 hover:text-indigo-800 dark:hover:text-indigo-300 text-sm font-medium transition-colors"
+              className="text-indigo-600 dark:text-blue-400 hover:text-indigo-500 dark:hover:text-blue-300"
           >
             {isSignUp ? 'Already have an account? Sign in' : "Don't have an account? Sign up"}
           </button>
         </div>
+        </form>
       </div>
     </div>
   )
