--- conflicted
+++ resolved
@@ -1,6 +1,5 @@
 'use client'
 
-import React from 'react'
 import { useState, useEffect } from 'react'
 import { User } from '@supabase/supabase-js'
 import ThemeToggle from './ThemeToggle'
@@ -16,8 +15,8 @@
   const [notifications, setNotifications] = useState([
     {
       id: 1,
-      type: 'task',
-      message: 'Task "Summarize report" completed successfully.',
+      type: 'agent',
+      message: 'Agent "Data Analyzer" completed analysis successfully.',
       time: '2m ago',
       read: false
     },
@@ -45,7 +44,6 @@
   }, [showNotifications])
 
   return (
-<<<<<<< HEAD
     <header className="bg-[#0a0a0a]/80 backdrop-blur-xl border-b border-[#1f1f1f] sticky top-0 z-50">
       <div className="max-w-7xl mx-auto px-6 py-4">
         <div className="flex items-center justify-between">
@@ -65,8 +63,8 @@
             <a href="/dashboard" className="text-white hover:text-[#6366f1] transition-colors text-sm font-medium">
               Dashboard
             </a>
-            <a href="#tasks" className="text-gray-400 hover:text-white transition-colors text-sm font-medium">
-              Tasks
+            <a href="/dashboard/arc-brain" className="text-gray-400 hover:text-white transition-colors text-sm font-medium">
+              Arc Brain
             </a>
             <a href="/dashboard/analytics" className="text-gray-400 hover:text-white transition-colors text-sm font-medium">
               Analytics
@@ -109,11 +107,7 @@
                       {notifications.map((n) => (
                         <li key={n.id} className={`px-4 py-3 flex items-start space-x-3 ${n.read ? 'bg-transparent' : 'bg-[#23235a]/10'}`}>
                           <div className="mt-1">
-                            {n.type === 'task' && (
-                              <svg className="w-5 h-5 text-blue-400" fill="none" stroke="currentColor" viewBox="0 0 24 24">
-                                <path strokeLinecap="round" strokeLinejoin="round" strokeWidth={2} d="M9 12l2 2 4-4m6 2a9 9 0 11-18 0 9 9 0 0118 0z" />
-                              </svg>
-                            )}
+
                             {n.type === 'agent' && (
                               <svg className="w-5 h-5 text-yellow-400" fill="none" stroke="currentColor" viewBox="0 0 24 24">
                                 <path strokeLinecap="round" strokeLinejoin="round" strokeWidth={2} d="M13 10V3L4 14h7v7l9-11h-7z" />
@@ -183,30 +177,8 @@
                 </div>
               )}
             </div>
-=======
-    <header className="sticky top-0 z-30 w-full bg-white/60 dark:bg-[#18181b]/60 backdrop-blur-xl shadow-lg border-b border-[#e5e7eb]/60 dark:border-[#23233a]/60 flex items-center justify-between px-8 py-4 mb-8">
-      <div className="flex items-center space-x-4">
-        <span className="text-2xl font-bold bg-gradient-to-r from-[#6366f1] to-[#8b5cf6] bg-clip-text text-transparent">NebulArc</span>
-      </div>
-      <div className="flex items-center space-x-4">
-        {/* Notifications */}
-        <button className="relative p-2 rounded-full bg-white/40 dark:bg-[#23233a]/40 hover:bg-white/70 dark:hover:bg-[#23233a]/70 transition-colors">
-          <svg className="w-6 h-6 text-[#6366f1]" fill="none" stroke="currentColor" viewBox="0 0 24 24">
-            <path strokeLinecap="round" strokeLinejoin="round" strokeWidth={2} d="M15 17h5l-1.405-1.405A2.032 2.032 0 0118 14.158V11a6.002 6.002 0 00-4-5.659V5a2 2 0 10-4 0v.341C7.67 6.165 6 8.388 6 11v3.159c0 .538-.214 1.055-.595 1.436L4 17h5m6 0v1a3 3 0 11-6 0v-1m6 0H9" />
-          </svg>
-          <span className="absolute top-1 right-1 w-2 h-2 bg-pink-500 rounded-full animate-pulse"></span>
-        </button>
-        <ThemeToggle />
-        {/* User avatar */}
-        <a href="/dashboard/profile" className="flex items-center space-x-2 group">
-          <div className="w-10 h-10 rounded-full bg-gradient-to-br from-[#6366f1] to-[#8b5cf6] flex items-center justify-center text-white font-bold text-lg shadow-lg">
-            {profile?.name?.[0]?.toUpperCase() || user?.email?.[0]?.toUpperCase() || 'U'}
->>>>>>> 9d7269da
           </div>
-          <span className="hidden md:inline text-gray-700 dark:text-gray-200 font-semibold group-hover:text-[#6366f1] transition-colors">
-            {profile?.name || user?.email?.split('@')[0] || 'User'}
-          </span>
-        </a>
+        </div>
       </div>
     </header>
   )
