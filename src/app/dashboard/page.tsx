--- conflicted
+++ resolved
@@ -1,34 +1,31 @@
 import { getSupabaseServer } from '@/lib/supabase-server'
-<<<<<<< HEAD
 // import { redirect } from 'next/navigation'
-=======
-import { redirect } from 'next/navigation'
-import TaskSubmissionForm from '@/components/TaskSubmissionForm'
-import TaskList, { Task } from '@/components/TaskList'
->>>>>>> 9d7269da
 import DashboardHeader from '@/components/DashboardHeader'
 import DashboardStats from '@/components/DashboardStats'
 import DashboardSidebar from '@/components/DashboardSidebar'
-import QuickActions from '@/components/QuickActions'
 import AIInsights from '@/components/AIInsights'
-import AITaskRecommendations from '@/components/AITaskRecommendations'
-<<<<<<< HEAD
-import JoinTeamButton from '@/components/JoinTeamButton'
-=======
-import InfoBanner from './InfoBanner'
->>>>>>> 9d7269da
 
 // Force dynamic rendering to prevent build-time errors
 export const dynamic = 'force-dynamic'
 
 export default async function DashboardPage() {
   const supabase = getSupabaseServer()
+
+  // Use getUser() for secure authentication
   const { data: { user } } = await supabase.auth.getUser();
-  
   if (!user) {
-    redirect('/auth')
+    // Should never happen due to middleware, but handle gracefully
+    return (
+      <div className="min-h-screen flex items-center justify-center bg-[#0a0a0a] text-white">
+        <div className="text-center">
+          <h1 className="text-2xl font-bold mb-2">Session Error</h1>
+          <p className="text-red-400">No user session found. Please <a href="/auth" className="underline text-blue-400">log in</a> again.</p>
+        </div>
+      </div>
+    )
   }
 
+  // Get profile data with error handling
   let profile = null
   let profileError = null
   let profileLoading = true
@@ -45,44 +42,9 @@
     profileLoading = false
   }
 
-  let taskStats = {
-    total: 0,
-    pending: 0,
-    completed: 0,
-    inProgress: 0,
-  }
-  let tasksError = null
-  let tasksLoading = true
-  try {
-    const { data: tasks } = await supabase
-      .from('tasks')
-      .select('status')
-      .eq('user_id', user.id)
-    taskStats = {
-      total: tasks?.length || 0,
-      pending: tasks?.filter(t => t.status === 'pending').length || 0,
-      completed: tasks?.filter(t => t.status === 'completed').length || 0,
-      inProgress: tasks?.filter(t => t.status === 'in_progress').length || 0,
-    }
-    tasksLoading = false
-  } catch (error) {
-    tasksError = error
-    tasksLoading = false
-  }
 
-  let recentTasks: Task[] = []
-  try {
-    const { data: tasks } = await supabase
-      .from('tasks')
-      .select('id, task_prompt, status, created_at, result')
-      .eq('user_id', user.id)
-      .order('created_at', { ascending: false })
-      .limit(5)
-    recentTasks = tasks || []
-  } catch (error) {
-    //
-  }
 
+  // Get agent statistics
   let agentStats = {
     total: 0,
     active: 0,
@@ -99,15 +61,13 @@
       totalRuns: agents?.reduce((sum, a) => sum + (a.total_runs || 0), 0) || 0,
     }
   } catch (error) {
-    //
+    console.error('Error fetching agent stats:', error)
   }
 
+  // Get user's display name
   const displayName = profile?.name || user.email?.split('@')[0] || 'User'
 
-  // Info banner state (client only)
-  // Use a simple script to show/hide the banner on the client
   return (
-<<<<<<< HEAD
     <div className="min-h-screen bg-white dark:bg-[#0a0a0a] text-gray-900 dark:text-white relative overflow-hidden">
       {/* Enhanced Background */}
       <div className="fixed inset-0 z-0">
@@ -157,22 +117,16 @@
                       Welcome back, {displayName}!
                     </h1>
                     <p className="text-gray-600 dark:text-gray-400 text-lg">
-                      Ready to tackle your next AI-powered task?
+                      Ready to run your next AI-powered analysis?
                     </p>
                   </div>
                   <div className="hidden lg:flex items-center space-x-4">
-                    <div className="text-right">
-                      <p className="text-sm text-gray-500 dark:text-gray-400">Total Tasks</p>
-                      <p className="text-2xl font-bold text-gray-900 dark:text-white">{taskStats.total}</p>
-                    </div>
+
                     <div className="text-right">
                       <p className="text-sm text-gray-500 dark:text-gray-400">Active Agents</p>
                       <p className="text-2xl font-bold text-gray-900 dark:text-white">{agentStats.active}</p>
                     </div>
                   </div>
-                </div>
-                <div className="mt-4 flex justify-end">
-                  <JoinTeamButton />
                 </div>
                 
                 {profileLoading && (
@@ -191,24 +145,10 @@
                 )}
               </div>
 
-              {/* Quick Actions Section */}
+              {/* Enhanced Stats Cards */}
               <div className="mb-8">
-                <QuickActions user={user} />
+                <DashboardStats agentStats={agentStats} />
               </div>
-
-              {/* AI Task Recommendations */}
-              <div className="mb-8">
-                <AITaskRecommendations />
-              </div>
-
-              {/* Enhanced Stats Cards */}
-              {tasksLoading ? (
-                <div className="mb-8 text-blue-600 dark:text-blue-400">Loading tasks...</div>
-              ) : tasksError ? (
-                <div className="mb-8 text-red-600 dark:text-red-400">Error loading tasks.</div>
-              ) : (
-                <DashboardStats stats={taskStats} agentStats={agentStats} />
-              )}
 
               {/* AI Insights Section */}
               <div className="mb-8">
@@ -218,15 +158,6 @@
           </main>
         </div>
       </div>
-=======
-    <div className="max-w-7xl mx-auto py-8 space-y-10">
-      {/* Info Banner (client only) */}
-      <InfoBanner />
-      <DashboardStats stats={taskStats} agentStats={agentStats} />
-      <QuickActions user={user} />
-      <RecentActivity tasks={recentTasks} />
-      <AIInsights user={user} />
->>>>>>> 9d7269da
     </div>
   )
 }