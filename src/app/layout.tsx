import type { Metadata } from 'next'
import { Inter } from 'next/font/google'
import './globals.css'
import { ThemeProvider } from '@/components/ThemeProvider'
import { AuthProvider } from '@/components/AuthProvider'
<<<<<<< HEAD
import SWRProvider from './SWRProvider'
import { Toaster } from 'react-hot-toast'
import SettingsButton from '@/components/SettingsButton'
import { PreferencesProvider } from '@/components/PreferencesContext'
=======
import DashboardSidebar from '@/components/DashboardSidebar'
import React from 'react'
import PageFade from '@/components/PageFade'
import LayoutWrapper from '@/components/LayoutWrapper'
>>>>>>> 9d7269da

const inter = Inter({ subsets: ['latin'] })

export const metadata: Metadata = {
  title: 'NebulArc - AI Operating System',
  description: 'Your personal AI operating system for task automation and intelligent workflows.',
}

export default function RootLayout({
  children,
}: {
  children: React.ReactNode
}) {
  return (
<<<<<<< HEAD
    <html lang="en">
      <body className={inter.className}>
        <Toaster position="top-right" toastOptions={{ duration: 4000 }} />
        <PreferencesProvider>
          <SWRProvider>
            <ThemeProvider>
              <AuthProvider>
                <SettingsButton />
                {children}
              </AuthProvider>
            </ThemeProvider>
          </SWRProvider>
        </PreferencesProvider>
=======
    <html lang="en" suppressHydrationWarning>
      <head>
        <script
          dangerouslySetInnerHTML={{
            __html: `
              try {
                const theme = localStorage.getItem('theme') || 'dark';
                document.documentElement.classList.add(theme);
              } catch (e) {
                document.documentElement.classList.add('dark');
              }
            `,
          }}
        />
      </head>
      <body className={`${inter.className} min-h-screen bg-white dark:bg-[#0a0a0a] text-gray-900 dark:text-white antialiased`} suppressHydrationWarning>
        <ThemeProvider>
          <AuthProvider>
            <LayoutWrapper>
              {children}
            </LayoutWrapper>
          </AuthProvider>
        </ThemeProvider>
>>>>>>> 9d7269da
      </body>
    </html>
  )
}

// Simple error boundary
class ErrorBoundary extends React.Component<{ children: React.ReactNode }, { hasError: boolean }> {
  constructor(props: any) {
    super(props)
    this.state = { hasError: false }
  }
  static getDerivedStateFromError() { return { hasError: true } }
  componentDidCatch(error: any, info: any) { console.error(error, info) }
  render() {
    if (this.state.hasError) {
      return <div className="p-8 text-red-600">Something went wrong. Please refresh the page.</div>
    }
    return this.props.children
  }
}
<|MERGE_RESOLUTION|>--- conflicted
+++ resolved
@@ -3,23 +3,16 @@
 import './globals.css'
 import { ThemeProvider } from '@/components/ThemeProvider'
 import { AuthProvider } from '@/components/AuthProvider'
-<<<<<<< HEAD
 import SWRProvider from './SWRProvider'
 import { Toaster } from 'react-hot-toast'
 import SettingsButton from '@/components/SettingsButton'
 import { PreferencesProvider } from '@/components/PreferencesContext'
-=======
-import DashboardSidebar from '@/components/DashboardSidebar'
-import React from 'react'
-import PageFade from '@/components/PageFade'
-import LayoutWrapper from '@/components/LayoutWrapper'
->>>>>>> 9d7269da
 
 const inter = Inter({ subsets: ['latin'] })
 
 export const metadata: Metadata = {
   title: 'NebulArc - AI Operating System',
-  description: 'Your personal AI operating system for task automation and intelligent workflows.',
+  description: 'Your personal AI operating system for intelligent analysis and decision support.',
 }
 
 export default function RootLayout({
@@ -28,7 +21,6 @@
   children: React.ReactNode
 }) {
   return (
-<<<<<<< HEAD
     <html lang="en">
       <body className={inter.className}>
         <Toaster position="top-right" toastOptions={{ duration: 4000 }} />
@@ -42,48 +34,7 @@
             </ThemeProvider>
           </SWRProvider>
         </PreferencesProvider>
-=======
-    <html lang="en" suppressHydrationWarning>
-      <head>
-        <script
-          dangerouslySetInnerHTML={{
-            __html: `
-              try {
-                const theme = localStorage.getItem('theme') || 'dark';
-                document.documentElement.classList.add(theme);
-              } catch (e) {
-                document.documentElement.classList.add('dark');
-              }
-            `,
-          }}
-        />
-      </head>
-      <body className={`${inter.className} min-h-screen bg-white dark:bg-[#0a0a0a] text-gray-900 dark:text-white antialiased`} suppressHydrationWarning>
-        <ThemeProvider>
-          <AuthProvider>
-            <LayoutWrapper>
-              {children}
-            </LayoutWrapper>
-          </AuthProvider>
-        </ThemeProvider>
->>>>>>> 9d7269da
       </body>
     </html>
   )
 }
-
-// Simple error boundary
-class ErrorBoundary extends React.Component<{ children: React.ReactNode }, { hasError: boolean }> {
-  constructor(props: any) {
-    super(props)
-    this.state = { hasError: false }
-  }
-  static getDerivedStateFromError() { return { hasError: true } }
-  componentDidCatch(error: any, info: any) { console.error(error, info) }
-  render() {
-    if (this.state.hasError) {
-      return <div className="p-8 text-red-600">Something went wrong. Please refresh the page.</div>
-    }
-    return this.props.children
-  }
-}
